"""Handles state variable access and change notification."""

import asyncio
import logging

from homeassistant.core import Context
from homeassistant.helpers.restore_state import RestoreStateData
from homeassistant.helpers.service import async_get_all_descriptions

from .const import LOGGER_PATH
from .function import Function

_LOGGER = logging.getLogger(LOGGER_PATH + ".state")

<<<<<<< HEAD
STATE_VIRTUAL_ATTRS = {"last_updated", "last_changed"}
=======
STATE_VIRTUAL_ATTRS = {"last_changed", "last_updated"}

>>>>>>> a25063d2

class StateVar(str):
    """Class for representing the value and attributes of a state variable."""

    def __new__(cls, state):
        """Create a new instance given a state variable."""
        new_var = super().__new__(cls, state.state)
        new_var.__dict__ = state.attributes.copy()
        new_var.last_updated = state.last_updated
        new_var.last_changed = state.last_changed
        return new_var


class State:
    """Class for state functions."""

    #
    # Global hass instance
    #
    hass = None

    #
    # notify message queues by variable
    #
    notify = {}

    #
    # Last value of state variable notifications.  We maintain this
    # so that trigger evaluation can use the last notified value,
    # rather than fetching the current value, which is subject to
    # race conditions when multiple state variables are set.
    #
    notify_var_last = {}

    #
    # pyscript yaml configuration
    #
    pyscript_config = {}

    #
    # pyscript vars which have already been registered as persisted
    #
    persisted_vars = set()

    #
    # other parameters of all services that have "entity_id" as a parameter
    #
    service2args = {}

    def __init__(self):
        """Warn on State instantiation."""
        _LOGGER.error("State class is not meant to be instantiated")

    @classmethod
    def init(cls, hass):
        """Initialize State."""
        cls.hass = hass

    @classmethod
    async def get_service_params(cls):
        """Get parameters for all services."""
        cls.service2args = {}
        all_services = await async_get_all_descriptions(cls.hass)
        for domain in all_services:
            cls.service2args[domain] = {}
            for service, desc in all_services[domain].items():
                if "entity_id" not in desc["fields"]:
                    continue
                cls.service2args[domain][service] = set(desc["fields"].keys())
                cls.service2args[domain][service].discard("entity_id")

    @classmethod
    async def notify_add(cls, var_names, queue):
        """Register to notify state variables changes to be sent to queue."""

        for var_name in var_names if isinstance(var_names, set) else {var_names}:
            parts = var_name.split(".")
            if len(parts) != 2 and len(parts) != 3:
                continue
            state_var_name = f"{parts[0]}.{parts[1]}"
            if state_var_name not in cls.notify:
                cls.notify[state_var_name] = {}
            cls.notify[state_var_name][queue] = var_names

    @classmethod
    def notify_del(cls, var_names, queue):
        """Unregister notify of state variables changes for given queue."""

        for var_name in var_names if isinstance(var_names, set) else {var_names}:
            parts = var_name.split(".")
            if len(parts) != 2 and len(parts) != 3:
                continue
            state_var_name = f"{parts[0]}.{parts[1]}"
            if state_var_name not in cls.notify or queue not in cls.notify[state_var_name]:
                return
            del cls.notify[state_var_name][queue]

    @classmethod
    async def update(cls, new_vars, func_args):
        """Deliver all notifications for state variable changes."""

        notify = {}
        for var_name, var_val in new_vars.items():
            if var_name in cls.notify:
                cls.notify_var_last[var_name] = var_val
                notify.update(cls.notify[var_name])

        if notify:
            _LOGGER.debug("state.update(%s, %s)", new_vars, func_args)
            for queue, var_names in notify.items():
                await queue.put(["state", [cls.notify_var_get(var_names, new_vars), func_args]])

    @classmethod
    def notify_var_get(cls, var_names, new_vars):
        """Return the most recent value of a state variable change."""
        notify_vars = {}
        for var_name in var_names if var_names is not None else []:
            if var_name in cls.notify_var_last:
                notify_vars[var_name] = cls.notify_var_last[var_name]
            elif var_name in new_vars:
                notify_vars[var_name] = new_vars[var_name]
            elif 1 <= var_name.count(".") <= 2 and not cls.exist(var_name):
                notify_vars[var_name] = None
        return notify_vars

    @classmethod
    async def set(cls, var_name, value=None, new_attributes=None, **kwargs):
        """Set a state variable and optional attributes in hass."""
        if var_name.count(".") != 1:
            raise NameError(f"invalid name {var_name} (should be 'domain.entity')")

        if isinstance(value, StateVar) and new_attributes is None:
            #
            # value is a StateVar, so extract the attributes and value
            #
            new_attributes = value.__dict__.copy()
            for discard in STATE_VIRTUAL_ATTRS:
                new_attributes.pop(discard, None)
            value = str(value)

        state_value = None
        if value is None or new_attributes is None:
            state_value = cls.hass.states.get(var_name)

        if value is None and state_value:
            value = state_value.state

        if new_attributes is None:
            if state_value:
                new_attributes = state_value.attributes
            else:
                new_attributes = {}

        curr_task = asyncio.current_task()
        if "context" in kwargs and isinstance(kwargs["context"], Context):
            context = kwargs["context"]
            del kwargs["context"]
        else:
            context = Function.task2context.get(curr_task, None)

        if kwargs:
            new_attributes = new_attributes.copy()
            new_attributes.update(kwargs)
        _LOGGER.debug("setting %s = %s, attr = %s", var_name, value, new_attributes)
        cls.notify_var_last[var_name] = str(value)

        cls.hass.states.async_set(var_name, value, new_attributes, context=context)

    @classmethod
    async def setattr(cls, var_attr_name, value):
        """Set a state variable's attribute in hass."""
        parts = var_attr_name.split(".")
        if len(parts) != 3:
            raise NameError(f"invalid name {var_attr_name} (should be 'domain.entity.attr')")

        await cls.set(f"{parts[0]}.{parts[1]}", **{parts[2]: value})

    @classmethod
    async def register_persist(cls, var_name):
        """Register pyscript state variable to be persisted with RestoreState."""
        if var_name.startswith("pyscript.") and var_name not in cls.persisted_vars:
            restore_data = await RestoreStateData.async_get_instance(cls.hass)
            restore_data.async_restore_entity_added(var_name)
            cls.persisted_vars.add(var_name)

    @classmethod
    async def persist(cls, var_name, default_value=None, default_attributes=None):
        """Persist a pyscript domain state variable, and update with optional defaults."""
        if var_name.count(".") != 1 or not var_name.startswith("pyscript."):
            raise NameError(f"invalid name {var_name} (should be 'pyscript.entity')")

        await cls.register_persist(var_name)
        exists = cls.exist(var_name)

        if not exists and default_value is not None:
            await cls.set(var_name, default_value, default_attributes)
        elif exists and default_attributes is not None:
            # Patch the attributes with new values if necessary
            current = cls.hass.states.get(var_name)
            new_attributes = {k: v for (k, v) in default_attributes.items() if k not in current.attributes}
            await cls.set(var_name, current.state, **new_attributes)

    @classmethod
    def exist(cls, var_name):
        """Check if a state variable value or attribute exists in hass."""
        parts = var_name.split(".")
        if len(parts) != 2 and len(parts) != 3:
            return False
        value = cls.hass.states.get(f"{parts[0]}.{parts[1]}")
        if value is None:
            return False
        if (
            len(parts) == 2
            or (parts[0] in cls.service2args and parts[2] in cls.service2args[parts[0]])
            or parts[2] in value.attributes
            or parts[2] in STATE_VIRTUAL_ATTRS
        ):
            return True
        return False

    @classmethod
    async def get(cls, var_name):
        """Get a state variable value or attribute from hass."""
        parts = var_name.split(".")
        if len(parts) != 2 and len(parts) != 3:
            raise NameError(f"invalid name '{var_name}' (should be 'domain.entity' or 'domain.entity.attr')")
        state = cls.hass.states.get(f"{parts[0]}.{parts[1]}")
        if not state:
            raise NameError(f"name '{parts[0]}.{parts[1]}' is not defined")
        #
        # simplest case is just the state value
        #
        state = StateVar(state)
        if len(parts) == 2:
            return state
        #
        # see if this is a service that has an entity_id parameter
        #
        if parts[0] in cls.service2args and parts[2] in cls.service2args[parts[0]]:
            params = cls.service2args[parts[0]][parts[2]]

            def service_call_factory(domain, service, entity_id, params):
                async def service_call(*args, **kwargs):
                    curr_task = asyncio.current_task()
                    hass_args = {}
                    for keyword, typ, default in [
                        ("context", [Context], Function.task2context.get(curr_task, None)),
                        ("blocking", [bool], None),
                        ("limit", [float, int], None),
                    ]:
                        if keyword in kwargs and type(kwargs[keyword]) in typ:
                            hass_args[keyword] = kwargs.pop(keyword)
                        elif default:
                            hass_args[keyword] = default

                    kwargs["entity_id"] = entity_id
                    if len(args) == 1 and len(params) == 1:
                        #
                        # with just a single parameter and positional argument, create the keyword setting
                        #
                        [param_name] = params
                        kwargs[param_name] = args[0]
                    elif len(args) != 0:
                        raise TypeError(f"service {domain}.{service} takes no positional arguments")
                    await cls.hass.services.async_call(domain, service, kwargs, **hass_args)

                return service_call

            return service_call_factory(parts[0], parts[2], f"{parts[0]}.{parts[1]}", params)
        #
        # finally see if it is an attribute
        #
        try:
            return getattr(state, parts[2])
        except AttributeError:
            raise AttributeError(  # pylint: disable=raise-missing-from
                f"state '{parts[0]}.{parts[1]}' has no attribute '{parts[2]}'"
            )

    @classmethod
    async def getattr(cls, var_name):
        """Return a dict of attributes for a state variable."""
        if var_name.count(".") != 1:
            raise NameError(f"invalid name {var_name} (should be 'domain.entity')")
        value = cls.hass.states.get(var_name)
        if not value:
            return None
        return value.attributes.copy()

    @classmethod
    def completions(cls, root):
        """Return possible completions of state variables."""
        words = set()
        parts = root.split(".")
        num_period = len(parts) - 1
        if num_period == 2:
            #
            # complete state attributes
            #
            last_period = root.rfind(".")
            name = root[0:last_period]
            value = cls.hass.states.get(name)
            if value:
                attr_root = root[last_period + 1 :]
                attrs = set(value.attributes.keys()).union(STATE_VIRTUAL_ATTRS)
                if parts[0] in cls.service2args:
                    attrs.update(set(cls.service2args[parts[0]].keys()))
                for attr_name in attrs:
                    if attr_name.lower().startswith(attr_root):
                        words.add(f"{name}.{attr_name}")
        elif num_period < 2:
            #
            # complete among all state names
            #
            for name in cls.hass.states.async_all():
                if name.entity_id.lower().startswith(root):
                    words.add(name.entity_id)
        return words

    @classmethod
    async def names(cls, domain=None):
        """Implement names, which returns all entity_ids."""
        return cls.hass.states.async_entity_ids(domain)

    @classmethod
    def register_functions(cls):
        """Register state functions and config variable."""
        functions = {
            "state.get": cls.get,
            "state.set": cls.set,
            "state.setattr": cls.setattr,
            "state.names": cls.names,
            "state.getattr": cls.getattr,
            "state.get_attr": cls.getattr,  # deprecated form; to be removed
            "state.persist": cls.persist,
            "pyscript.config": cls.pyscript_config,
        }
        Function.register(functions)

    @classmethod
    def set_pyscript_config(cls, config):
        """Set pyscript yaml config."""
        #
        # have to update inplace, since dist is already used as value
        #
        cls.pyscript_config.clear()
        for name, value in config.items():
            cls.pyscript_config[name] = value<|MERGE_RESOLUTION|>--- conflicted
+++ resolved
@@ -12,12 +12,7 @@
 
 _LOGGER = logging.getLogger(LOGGER_PATH + ".state")
 
-<<<<<<< HEAD
-STATE_VIRTUAL_ATTRS = {"last_updated", "last_changed"}
-=======
 STATE_VIRTUAL_ATTRS = {"last_changed", "last_updated"}
-
->>>>>>> a25063d2
 
 class StateVar(str):
     """Class for representing the value and attributes of a state variable."""
